[![Build Status][travis-image]][travis-url]
# Identity Vault

A Go web service that digitally signs device assertion details.

## Install
Go get it:

  ```bash
  $ go get github.com/ubuntu-core/identity-vault
  ```

Configure it:
- Install PostgreSQL and create a database.
- Set up the config file, using ```settings.yaml``` as a guide.
- Create the database tables:
  ```bash
  $ cd identity-vault
  $ go run tools/createdb.go
  ```

Run it:
  ```bash
  $ cd identity-vault
  $ go run server.go -config=/path/to/settings.yaml -mode=signing
  ```

<<<<<<< HEAD
## Try with docker
  ```bash
  $ git clone https://github.com/ubuntu-core/identity-vault
  $ cd identity-vault/
  $ docker-compose up
  # remove containers after try
  $ docker-compose rm
  ```
=======
The application has an admin service that can be run by using mode=admin.
>>>>>>> 2a2b210e

## Development Environment

### Install Go
Follow the instructions to [install Go](https://golang.org/doc/install).

### Install the React development environment
#### Pre-requisites
- Install the build packages
```bash
sudo apt-get install build-essential libssl-dev
# For TPM2.0
sudo apt-get install tpm2-tools
```

- Install NVM
Install the [Node Version Manager](https://github.com/creationix/nvm) that will allow a specific
version of Node.js to be installed. Follow the installation instructions.

- Install the latest stable Node.js and npm
The latest stable (LTS) version of Node can be found on the [Node website](nodejs.org).
```bash
# Overview of available commands
nvm help

# Install the latest stable version
nvm install v4.4.3

# Select the version to use
nvm ls
nvm use v4.4.3

# Install gulp globally
npm install -g gulp
```

- Install the nodejs dependencies
```bash
cd identity-vault
npm install
```

### Working with React

#### Build the project bundle
```bash
# Select the version to use
nvm ls
nvm use v4.4.3
gulp
```

#### Run the tests
```bash
npm test
```


## API Methods

### /1.0/version (GET)
> Return the version of the identity vault service.

#### Output message
```json
{
  "version":"0.1.0",
}
```
- version: the version of the identity vault service (string)


### /1.0/models (GET)
> Return the available models from the identity vault.

#### Output message
```json
{
  "success": true,
  "message": "",
  "models": [
  {
    "brand-id": "System",
    "model": "DroidBox 2400",
    "type": "device",
    "revision": 2
  },
  {
    "brand-id": "System",
    "model": "DroidBox 1200",
    "type": "device",
    "revision": 1
  },
  {
    "brand-id": "System",
    "model": "Drone 1000",
    "type": "device",
    "revision": 4
  }]
}
```
- success: whether the request was successful (bool)
- message: error message from the request (string)
- models: the list of available models (array)


### /1.0/sign (POST)
> Clear-sign the device identity details.

Takes the details from the device, formats the data and clear-signs it.

#### Input message
The message must be the serial assertion format and is best generated using the snapd libraries.
```
type: serial
authority-id: System
brand-id: System Inc.
model: Router 3400
revision: 12
serial: A1228M\L
timestamp: 2016-01-02T15:04:05Z
device-key: openpgp WkUDQbqFCKZBPvKbwR...

openpgp mQINBFaiIK4BEADHpUm...
```
- brand-id: the Account ID of the manufacturer (string)
- model: the name of the device (string)
- serial: serial number of the device (string)
- device-key: the type and public key of the device (string)
- revision: the revision of the device (integer)
- signature: the signed data

#### Output message
The method returns a signed serial assertion using the key from the vault.


[travis-image]: https://travis-ci.org/ubuntu-core/identity-vault.svg?branch=master
[travis-url]: https://travis-ci.org/ubuntu-core/identity-vault<|MERGE_RESOLUTION|>--- conflicted
+++ resolved
@@ -25,7 +25,8 @@
   $ go run server.go -config=/path/to/settings.yaml -mode=signing
   ```
 
-<<<<<<< HEAD
+The application has an admin service that can be run by using mode=admin.
+
 ## Try with docker
   ```bash
   $ git clone https://github.com/ubuntu-core/identity-vault
@@ -34,9 +35,6 @@
   # remove containers after try
   $ docker-compose rm
   ```
-=======
-The application has an admin service that can be run by using mode=admin.
->>>>>>> 2a2b210e
 
 ## Development Environment
 
