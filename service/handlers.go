--- conflicted
+++ resolved
@@ -145,10 +145,6 @@
 		return
 	}
 
-<<<<<<< HEAD
-	// Sign the assertion with the ubuntu-core assertions module
-	signedAssertion, err := Environ.KeypairDB.SignAssertion(asserts.SerialType, assertion.Headers(), assertion.Body(), model.AuthorityID, model.KeyID, model.SealedKey)
-=======
 	// Check that the model has an active keypair
 	if !model.KeyActive {
 		w.WriteHeader(http.StatusBadRequest)
@@ -157,8 +153,8 @@
 	}
 
 	// Sign the assertion with the snapd assertions module
-	signedAssertion, err := Environ.KeypairDB.Sign(asserts.SerialType, assertion.Headers(), assertion.Body(), model.KeyID)
->>>>>>> 49b63ec7
+	signedAssertion, err := Environ.KeypairDB.SignAssertion(asserts.SerialType, assertion.Headers(), assertion.Body(), model.AuthorityID, model.KeyID, model.SealedKey)
+
 	if err != nil {
 		w.WriteHeader(http.StatusInternalServerError)
 		formatSignResponse(false, "error-signing-assertions", "", err.Error(), signedAssertion, w)
