--- conflicted
+++ resolved
@@ -133,10 +133,6 @@
 	return nil
 }
 
-<<<<<<< HEAD
-func formatModelResponse(success bool, errorCode, errorSubcode, message string, model ModelDisplay, w http.ResponseWriter) error {
-	response := ModelResponse{Success: success, ErrorCode: errorCode, ErrorSubcode: errorSubcode, ErrorMessage: message, Model: model}
-=======
 func formatBooleanResponse(success bool, message string, w http.ResponseWriter) error {
 	response := BooleanResponse{Success: success, ErrorMessage: message}
 
@@ -148,9 +144,8 @@
 	return nil
 }
 
-func formatModelResponse(success bool, message string, model ModelDisplay, w http.ResponseWriter) error {
-	response := ModelResponse{Success: success, ErrorMessage: message, Model: model}
->>>>>>> 02e21a24
+func formatModelResponse(success bool, errorCode, errorSubcode, message string, model ModelDisplay, w http.ResponseWriter) error {
+	response := ModelResponse{Success: success, ErrorCode: errorCode, ErrorSubcode: errorSubcode, ErrorMessage: message, Model: model}
 
 	// Encode the response as JSON
 	if err := json.NewEncoder(w).Encode(response); err != nil {
