--- conflicted
+++ resolved
@@ -133,21 +133,23 @@
 	return nil
 }
 
-<<<<<<< HEAD
 func formatBooleanResponse(success bool, message string, w http.ResponseWriter) error {
 	response := BooleanResponse{Success: success, ErrorMessage: message}
 
 	// Encode the response as JSON
 	if err := json.NewEncoder(w).Encode(response); err != nil {
 		log.Println("Error forming the boolean response.")
-=======
+		return err
+	}
+	return nil
+}
+
 func formatModelResponse(success bool, message string, model ModelDisplay, w http.ResponseWriter) error {
 	response := ModelResponse{Success: success, ErrorMessage: message, Model: model}
 
 	// Encode the response as JSON
 	if err := json.NewEncoder(w).Encode(response); err != nil {
 		log.Println("Error forming the model response.")
->>>>>>> 89426962
 		return err
 	}
 	return nil
